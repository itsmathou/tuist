--- conflicted
+++ resolved
@@ -6,19 +6,12 @@
     Then tuist builds the project
     Then tuist builds the scheme MyApp from the project
     Then tuist builds the scheme MyApp and configuration Debug from the project
-<<<<<<< HEAD
-    Then tuist builds the scheme MyAppCustomScheme from the project
 
-=======
->>>>>>> 11211f04
   Scenario: The project is an application with framework and tests (app_with_framework_and_tests)
     Given that tuist is available
     And I have a working directory
     Then I copy the fixture app_with_framework_and_tests into the working directory
     Then tuist builds the project
     Then tuist builds the scheme App from the project
-<<<<<<< HEAD
-    Then tuist builds the scheme App-Project from the project
-=======
     Then tuist builds the scheme AppCustomScheme from the project
->>>>>>> 11211f04
+    Then tuist builds the scheme App-Project from the project