import Foundation
import TuistCache
<<<<<<< HEAD
import TuistSigning
=======
import TuistCloud
>>>>>>> c74e3a0e
import TuistCore
import TuistCoreTesting
import TuistSupport
import XCTest

@testable import TuistKit
@testable import TuistSupportTesting

final class GraphMapperProviderTests: TuistUnitTestCase {
    var subject: GraphMapperProvider!

    override func setUp() {
        super.setUp()
        subject = GraphMapperProvider(useCache: false)
    }

    override func tearDown() {
        subject = nil
        super.tearDown()
    }

    func test_mappers_returns_theCacheMapper_when_useCache_is_true() {
        // Given
        subject = GraphMapperProvider(useCache: true)

        // when
        let got = subject.mappers(config: Config.test())

        // Then
        XCTAssertEqual(got.filter { $0 is CacheMapper }.count, 1)
    }

    func test_mappers_doesnt_return_theCacheMapper_when_useCache_is_false() {
        // Given
        subject = GraphMapperProvider(useCache: false)

        // when
        let got = subject.mappers(config: Config.test())

        // Then
        XCTAssertEqual(got.filter { $0 is CacheMapper }.count, 0)
    }
<<<<<<< HEAD
    
    func test_mappers_returns_theSigningMapper() {
        // Given
        subject = GraphMapperProvider(useCache: false)
        
        // When
        let got = subject.mappers(config: Config.test())
        
        // Then
        XCTAssertEqual(got.filter { $0 is SigningMapper }.count, 1)
=======

    func test_mappers_returns_cloud_insights_mapper_when_insights_option_is_passed() {
        // Given
        subject = GraphMapperProvider(useCache: false)

        // When
        let got = subject.mappers(config: Config.test(cloud: .test(options: [.insights])))

        // Then
        XCTAssertEqual(got.filter { $0 is CloudInsightsGraphMapper }.count, 1)
    }

    func test_mappers_doesnt_return_cloud_insights_mapper_when_insights_option_is_passed() {
        // Given
        subject = GraphMapperProvider(useCache: false)

        // When
        let got = subject.mappers(config: Config.test(cloud: .test(options: [])))

        // Then
        XCTAssertEqual(got.filter { $0 is CloudInsightsGraphMapper }.count, 0)
>>>>>>> c74e3a0e
    }
}<|MERGE_RESOLUTION|>--- conflicted
+++ resolved
@@ -1,10 +1,7 @@
 import Foundation
 import TuistCache
-<<<<<<< HEAD
 import TuistSigning
-=======
 import TuistCloud
->>>>>>> c74e3a0e
 import TuistCore
 import TuistCoreTesting
 import TuistSupport
@@ -47,7 +44,6 @@
         // Then
         XCTAssertEqual(got.filter { $0 is CacheMapper }.count, 0)
     }
-<<<<<<< HEAD
     
     func test_mappers_returns_theSigningMapper() {
         // Given
@@ -58,7 +54,7 @@
         
         // Then
         XCTAssertEqual(got.filter { $0 is SigningMapper }.count, 1)
-=======
+    }
 
     func test_mappers_returns_cloud_insights_mapper_when_insights_option_is_passed() {
         // Given
@@ -80,6 +76,5 @@
 
         // Then
         XCTAssertEqual(got.filter { $0 is CloudInsightsGraphMapper }.count, 0)
->>>>>>> c74e3a0e
     }
 }