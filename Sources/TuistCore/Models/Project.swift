import Basic
import Foundation
import TuistSupport

public class Project: Equatable, CustomStringConvertible {
    public static func == (lhs: Project, rhs: Project) -> Bool {
        lhs.path == rhs.path &&
            lhs.name == rhs.name &&
            lhs.organizationName == rhs.organizationName &&
            lhs.fileName == rhs.fileName &&
            lhs.targets == rhs.targets &&
            lhs.packages == rhs.packages &&
            lhs.schemes == rhs.schemes &&
            lhs.autogenerateSchemes == rhs.autogenerateSchemes &&
            lhs.settings == rhs.settings &&
            lhs.filesGroup == rhs.filesGroup &&
            lhs.additionalFiles == rhs.additionalFiles
    }

    // MARK: - Attributes

    /// Path to the folder that contains the project manifest.
    public let path: AbsolutePath

    /// Project name.
    public let name: String

    /// Organization name.
    public let organizationName: String?

    /// Project file name.
    public let fileName: String

    /// Project targets.
    public private(set) var targets: [Target]

    /// Project swift packages.
    public let packages: [Package]

    /// Project schemes
    public let schemes: [Scheme]

    /// Auto generate default schemes
    public let autogenerateSchemes: Bool

    /// Project settings.
    public let settings: Settings

    /// The group to place project files within
    public let filesGroup: ProjectGroup

    /// Additional files to include in the project
    public let additionalFiles: [FileElement]

    // MARK: - Init

    /// Initializes the project with its attributes.
    ///
    /// - Parameters:
    ///   - path: Path to the folder that contains the project manifest.
    ///   - name: Project name.
    ///   - organizationName: Organization name.
    ///   - settings: The settings to apply at the project level
    ///   - filesGroup: The root group to place project files within
    ///   - targets: The project targets
    ///   - additionalFiles: The additional files to include in the project
    ///                      *(Those won't be included in any build phases)*
    public init(path: AbsolutePath,
                name: String,
                organizationName: String? = nil,
                fileName: String? = nil,
                settings: Settings,
                filesGroup: ProjectGroup,
                targets: [Target] = [],
                packages: [Package] = [],
                schemes: [Scheme] = [],
                autogenerateSchemes: Bool = true,
                additionalFiles: [FileElement] = []) {
        self.path = path
        self.name = name
        self.organizationName = organizationName
        self.fileName = fileName ?? name
        self.targets = targets
        self.packages = packages
        self.schemes = schemes
        self.autogenerateSchemes = autogenerateSchemes
        self.settings = settings
        self.filesGroup = filesGroup
        self.additionalFiles = additionalFiles
    }

    /// It returns the project targets sorted based on the target type and the dependencies between them.
    /// The most dependent and non-tests targets are sorted first in the list.
    ///
    /// - Parameter graph: Dependencies graph.
    /// - Returns: Sorted targets.
    public func sortedTargetsForProjectScheme(graph: Graph) -> [Target] {
        targets.sorted { (first, second) -> Bool in
            // First criteria: Test bundles at the end
            if first.product.testsBundle, !second.product.testsBundle {
                return false
            }
            if !first.product.testsBundle, second.product.testsBundle {
                return true
            }

            // Second criteria: Most dependent targets first.
            let secondDependencies = graph.targetDependencies(path: self.path, name: second.name)
                .filter { $0.path == self.path }
                .map { $0.target.name }
            let firstDependencies = graph.targetDependencies(path: self.path, name: first.name)
                .filter { $0.path == self.path }
                .map { $0.target.name }

            if secondDependencies.contains(first.name) {
                return true
            } else if firstDependencies.contains(second.name) {
                return false

                // Third criteria: Name
            } else {
                return first.name < second.name
            }
        }
    }

    // MARK: - CustomStringConvertible

    public var description: String {
        name
    }

    // MARK: - Public

    /// Returns a copy of the project with the given targets set.
    /// - Parameter targets: Targets to be set to the copy.
    public func with(targets: [Target]) -> Project {
<<<<<<< HEAD
        let copy = self
        copy.targets = targets
        return copy
=======
        Project(path: path,
                name: name,
                organizationName: organizationName,
                fileName: fileName,
                settings: settings,
                filesGroup: filesGroup,
                targets: targets,
                packages: packages,
                schemes: schemes,
                autogenerateSchemes: autogenerateSchemes,
                additionalFiles: additionalFiles)
>>>>>>> 238d25ac
    }
}<|MERGE_RESOLUTION|>--- conflicted
+++ resolved
@@ -135,11 +135,6 @@
     /// Returns a copy of the project with the given targets set.
     /// - Parameter targets: Targets to be set to the copy.
     public func with(targets: [Target]) -> Project {
-<<<<<<< HEAD
-        let copy = self
-        copy.targets = targets
-        return copy
-=======
         Project(path: path,
                 name: name,
                 organizationName: organizationName,
@@ -151,6 +146,5 @@
                 schemes: schemes,
                 autogenerateSchemes: autogenerateSchemes,
                 additionalFiles: additionalFiles)
->>>>>>> 238d25ac
     }
 }