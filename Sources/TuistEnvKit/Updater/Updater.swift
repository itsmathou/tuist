--- conflicted
+++ resolved
@@ -33,13 +33,8 @@
             try? self.envUpdater.update()
         }
 
-<<<<<<< HEAD
-        guard let highestRemoteVersion = releases.map({ $0.version }).sorted().last else {
-            logger.info("No remote versions found")
-=======
         guard let highestRemoteVersion = try googleCloudStorageClient.latestVersion().toBlocking().first() else {
-            Printer.shared.print("No remote versions found")
->>>>>>> af7e75a3
+            logger.warning("No remote versions found")
             return
         }
 
