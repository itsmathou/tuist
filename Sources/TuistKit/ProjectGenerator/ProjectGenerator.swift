--- conflicted
+++ resolved
@@ -3,11 +3,8 @@
 import TuistCore
 import TuistGenerator
 import TuistLoader
-<<<<<<< HEAD
 import TuistSigning
-=======
 import TuistSupport
->>>>>>> c74e3a0e
 
 protocol ProjectGenerating {
     @discardableResult
