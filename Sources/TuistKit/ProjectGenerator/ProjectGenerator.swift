import Foundation
import TSCBasic
import TuistCore
import TuistGenerator
import TuistLoader
import TuistSigning
import TuistSupport

protocol ProjectGenerating {
    @discardableResult
    func load(path: AbsolutePath) throws -> Graph
    func loadProject(path: AbsolutePath) throws -> (Project, Graph, [SideEffectDescriptor])
    func generate(path: AbsolutePath, projectOnly: Bool) throws -> AbsolutePath
    func generateWithGraph(path: AbsolutePath, projectOnly: Bool) throws -> (AbsolutePath, Graph)
    func generateProjectWorkspace(path: AbsolutePath) throws -> (AbsolutePath, Graph)
}

class ProjectGenerator: ProjectGenerating {
    private let recursiveManifestLoader: RecursiveManifestLoading
    private let converter: ManifestModelConverting
    private let manifestLinter: ManifestLinting = ManifestLinter()
    private let graphLinter: GraphLinting = GraphLinter()
    private let environmentLinter: EnvironmentLinting = EnvironmentLinter()
    private let generator: DescriptorGenerating = DescriptorGenerator()
    private let writer: XcodeProjWriting = XcodeProjWriter()
    private let cocoapodsInteractor: CocoaPodsInteracting = CocoaPodsInteractor()
    private let swiftPackageManagerInteractor: SwiftPackageManagerInteracting = SwiftPackageManagerInteractor()
    private let signingInteractor: SigningInteracting = SigningInteractor()
    private let modelLoader: GeneratorModelLoading
    private let graphLoader: GraphLoading
    private let sideEffectDescriptorExecutor: SideEffectDescriptorExecuting
    private let graphMapperProvider: GraphMapperProviding
    private let projectMapperProvider: ProjectMapperProviding
    private let workspaceMapperProvider: WorkspaceMapperProviding
    private let manifestLoader: ManifestLoading

    init(graphMapperProvider: GraphMapperProviding = GraphMapperProvider(),
         projectMapperProvider: ProjectMapperProviding = ProjectMapperProvider(),
         workspaceMapperProvider: WorkspaceMapperProviding = WorkspaceMapperProvider(),
         manifestLoaderFactory: ManifestLoaderFactory = ManifestLoaderFactory())
    {
        let manifestLoader = manifestLoaderFactory.createManifestLoader()
        recursiveManifestLoader = RecursiveManifestLoader(manifestLoader: manifestLoader)
        let modelLoader = GeneratorModelLoader(manifestLoader: manifestLoader,
                                               manifestLinter: manifestLinter)
        converter = modelLoader
        graphLoader = GraphLoader(modelLoader: modelLoader)
        sideEffectDescriptorExecutor = SideEffectDescriptorExecutor()
        self.modelLoader = modelLoader
        self.graphMapperProvider = graphMapperProvider
        self.projectMapperProvider = projectMapperProvider
        self.workspaceMapperProvider = workspaceMapperProvider
        self.manifestLoader = manifestLoader
    }

    func generate(path: AbsolutePath, projectOnly: Bool) throws -> AbsolutePath {
        let (generatedPath, _) = try generateWithGraph(path: path, projectOnly: projectOnly)
        return generatedPath
    }

    func generateWithGraph(path: AbsolutePath, projectOnly: Bool) throws -> (AbsolutePath, Graph) {
        let manifests = manifestLoader.manifests(at: path)

        if projectOnly {
            return try generateProject(path: path)
        } else if manifests.contains(.workspace) {
            return try generateWorkspace(path: path)
        } else if manifests.contains(.project) {
            return try generateProjectWorkspace(path: path)
        } else {
            throw ManifestLoaderError.manifestNotFound(path)
        }
    }

    func load(path: AbsolutePath) throws -> Graph {
        let manifests = manifestLoader.manifests(at: path)

        if manifests.contains(.workspace) {
            return try loadWorkspace(path: path).1
        } else if manifests.contains(.project) {
            return try loadProject(path: path).1
        } else {
            throw ManifestLoaderError.manifestNotFound(path)
        }
    }

    // swiftlint:disable:next large_tuple
    func loadProject(path: AbsolutePath) throws -> (Project, Graph, [SideEffectDescriptor]) {
        // Load all manifests
        let manifests = try recursiveManifestLoader.loadProject(at: path)

        // Lint Manifests
        try manifests.projects.flatMap {
            manifestLinter.lint(project: $0.value)
        }.printAndThrowIfNeeded()

        // Load config
        let config = try graphLoader.loadConfig(path: path)

        // Convert to models
        let models = try convert(manifests: manifests)

        // Apply any registered model mappers
        let projectMapper = projectMapperProvider.mapper(config: config)
        let updatedModels = try models.map(projectMapper.map)
        let updatedProjects = updatedModels.map(\.0)
        let modelMapperSideEffects = updatedModels.flatMap { $0.1 }

        // Load Graph
        let cachedModelLoader = CachedModelLoader(projects: updatedProjects)
        let cachedGraphLoader = GraphLoader(modelLoader: cachedModelLoader)
        let (graph, project) = try cachedGraphLoader.loadProject(path: path)

        // Apply graph mappers
        let (updatedGraph, graphMapperSideEffects) = try graphMapperProvider.mapper(config: config).map(graph: graph)

        return (project, updatedGraph, modelMapperSideEffects + graphMapperSideEffects)
    }

    private func generateProject(path: AbsolutePath) throws -> (AbsolutePath, Graph) {
        // Load
        let (project, graph, sideEffects) = try loadProject(path: path)

        // Lint
        try lint(graph: graph)

        // Generate
        let projectDescriptor = try generator.generateProject(project: project, graph: graph)

        // Write
        try writer.write(project: projectDescriptor)

        // Mapper side effects
        try sideEffectDescriptorExecutor.execute(sideEffects: sideEffects)

        // Post Generate Actions
        try postGenerationActions(for: graph, workspaceName: projectDescriptor.xcodeprojPath.basename)

        return (projectDescriptor.xcodeprojPath, graph)
    }

    private func generateWorkspace(path: AbsolutePath) throws -> (AbsolutePath, Graph) {
        // Load
        let (workspace, graph, sideEffects) = try loadWorkspace(path: path)

        // Lint
        try lint(graph: graph)

        // Generate
        let workspaceDescriptor = try generator.generateWorkspace(workspace: workspace, graph: graph)

        // Write
        try writer.write(workspace: workspaceDescriptor)

        // Mapper side effects
        try sideEffectDescriptorExecutor.execute(sideEffects: sideEffects)

        // Post Generate Actions
        try postGenerationActions(for: graph, workspaceName: workspaceDescriptor.xcworkspacePath.basename)

        return (workspaceDescriptor.xcworkspacePath, graph)
    }

    internal func generateProjectWorkspace(path: AbsolutePath) throws -> (AbsolutePath, Graph) {
        // Load
        let (workspace, _, graph, sideEffects) = try loadProjectWorkspace(path: path)

        // Lint
        try lint(graph: graph)

        let projectSchemes = graph.projects.flatMap(\.schemes)
        let workspaceSchemes = graph.schemes.filter { !projectSchemes.contains($0) }

        // Generate
<<<<<<< HEAD
        let workspace = Workspace(
            path: path,
            name: project.name,
            projects: Array(graph.projects.map { $0.path }),
            schemes: workspaceSchemes
        )
=======
>>>>>>> cc3ba6b4
        let workspaceDescriptor = try generator.generateWorkspace(workspace: workspace, graph: graph)

        // Write
        try writer.write(workspace: workspaceDescriptor)

        // Mapper side effects
        try sideEffectDescriptorExecutor.execute(sideEffects: sideEffects)

        // Post Generate Actions
        try postGenerationActions(for: graph, workspaceName: workspaceDescriptor.xcworkspacePath.basename)

        return (workspaceDescriptor.xcworkspacePath, graph)
    }

    private func lint(graph: Graph) throws {
        let config = try graphLoader.loadConfig(path: graph.entryPath)

        try environmentLinter.lint(config: config).printAndThrowIfNeeded()
        try graphLinter.lint(graph: graph).printAndThrowIfNeeded()
    }

    private func postGenerationActions(for graph: Graph, workspaceName: String) throws {
        try signingInteractor.install(graph: graph)
        try swiftPackageManagerInteractor.install(graph: graph, workspaceName: workspaceName)
        try cocoapodsInteractor.install(graph: graph)
    }

    // swiftlint:disable:next large_tuple
    private func loadProjectWorkspace(path: AbsolutePath) throws -> (Workspace, Project, Graph, [SideEffectDescriptor]) {
        // Load all manifests
        let manifests = try recursiveManifestLoader.loadProject(at: path)

        // Lint Manifests
        try manifests.projects.flatMap {
            manifestLinter.lint(project: $0.value)
        }.printAndThrowIfNeeded()

        // Load config
        let config = try graphLoader.loadConfig(path: path)

        // Convert to models
        let projects = try convert(manifests: manifests)
        let workspaceName = manifests.projects[path]?.name ?? "Workspace"
        let workspace = Workspace(path: path, name: workspaceName, projects: [])
        let models = (workspace: workspace, projects: projects)

        // Apply any registered model mappers
        let workspaceMapper = workspaceMapperProvider.mapper(config: config)
        let (updatedModels, modelMapperSideEffects) = try workspaceMapper.map(
            workspace: .init(workspace: models.workspace, projects: models.projects)
        )

        // Load Graph
        let cachedModelLoader = CachedModelLoader(projects: updatedModels.projects)
        let cachedGraphLoader = GraphLoader(modelLoader: cachedModelLoader)
        let (graph, project) = try cachedGraphLoader.loadProject(path: path)

        // Apply graph mappers
        let (updatedGraph, graphMapperSideEffects) = try graphMapperProvider.mapper(config: config).map(graph: graph)
        let updatedWorkspace = updatedModels
            .workspace
            .merging(projects: updatedGraph.projects.map { $0.path })

        return (updatedWorkspace, project, updatedGraph, modelMapperSideEffects + graphMapperSideEffects)
    }

    // swiftlint:disable:next large_tuple
    private func loadWorkspace(path: AbsolutePath) throws -> (Workspace, Graph, [SideEffectDescriptor]) {
        // Load all manifests
        let manifests = try recursiveManifestLoader.loadWorkspace(at: path)

        // Lint Manifests
        try manifests.projects.flatMap {
            manifestLinter.lint(project: $0.value)
        }.printAndThrowIfNeeded()

        // Load config
        let config = try graphLoader.loadConfig(path: path)

        // Convert to models
        let models = try convert(manifests: manifests)

        // Apply model mappers
        let workspaceMapper = workspaceMapperProvider.mapper(config: config)
        let (updatedModels, modelMapperSideEffects) = try workspaceMapper.map(
            workspace: .init(workspace: models.workspace, projects: models.projects)
        )

        // Load Graph
        let cachedModelLoader = CachedModelLoader(workspace: [updatedModels.workspace], projects: updatedModels.projects)
        let cachedGraphLoader = GraphLoader(modelLoader: cachedModelLoader)
        let (graph, workspace) = try cachedGraphLoader.loadWorkspace(path: path)

        // Apply graph mappers
        let (updatedGraph, graphMapperSideEffects) = try graphMapperProvider.mapper(config: config).map(graph: graph)
        let updatedWorkspace = workspace
            .merging(projects: updatedGraph.projects.map { $0.path })

        return (updatedWorkspace, updatedGraph, modelMapperSideEffects + graphMapperSideEffects)
    }

    private func convert(manifests: LoadedProjects,
                         context: ExecutionContext = .concurrent) throws -> [TuistCore.Project]
    {
        let tuples = manifests.projects.map { (path: $0.key, manifest: $0.value) }
        return try tuples.map(context: context) {
            try converter.convert(manifest: $0.manifest, path: $0.path)
        }
    }

    private func convert(manifests: LoadedWorkspace,
                         context: ExecutionContext = .concurrent) throws -> (workspace: Workspace, projects: [TuistCore.Project])
    {
        let workspace = try converter.convert(manifest: manifests.workspace, path: manifests.path)
        let tuples = manifests.projects.map { (path: $0.key, manifest: $0.value) }
        let projects = try tuples.map(context: context) {
            try converter.convert(manifest: $0.manifest, path: $0.path)
        }
        return (workspace, projects)
    }
}<|MERGE_RESOLUTION|>--- conflicted
+++ resolved
@@ -172,15 +172,6 @@
         let workspaceSchemes = graph.schemes.filter { !projectSchemes.contains($0) }
 
         // Generate
-<<<<<<< HEAD
-        let workspace = Workspace(
-            path: path,
-            name: project.name,
-            projects: Array(graph.projects.map { $0.path }),
-            schemes: workspaceSchemes
-        )
-=======
->>>>>>> cc3ba6b4
         let workspaceDescriptor = try generator.generateWorkspace(workspace: workspace, graph: graph)
 
         // Write
