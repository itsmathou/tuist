import Basic
import Foundation
import TuistGenerator
import TuistLoader
import TuistSupport
import TuistTemplate

enum ProjectEditorError: FatalError, Equatable {
    /// This error is thrown when we try to edit in a project in a directory that has no editable files.
    case noEditableFiles(AbsolutePath)

    var type: ErrorType {
        switch self {
        case .noEditableFiles: return .abort
        }
    }

    var description: String {
        switch self {
        case let .noEditableFiles(path):
            return "There are no editable files at \(path.pathString)"
        }
    }
}

protocol ProjectEditing: AnyObject {
    /// Generates an Xcode project to edit the Project defined in the given directory.
    /// - Parameters:
    ///   - at: Directory whose project will be edited.
    ///   - destinationDirectory: Directory in which the Xcode project will be generated.
    /// - Returns: The path to the generated Xcode project.
    func edit(at: AbsolutePath, in destinationDirectory: AbsolutePath) throws -> AbsolutePath
}

final class ProjectEditor: ProjectEditing {
    /// Project generator.
    let generator: DescriptorGenerating

    /// Project editor mapper.
    let projectEditorMapper: ProjectEditorMapping

    /// Utility to locate Tuist's resources.
    let resourceLocator: ResourceLocating

    /// Utility to locate manifest files.
    let manifestFilesLocator: ManifestFilesLocating

    /// Utility to locate the helpers directory.
    let helpersDirectoryLocator: HelpersDirectoryLocating

<<<<<<< HEAD
    /// Utiltity to locate the custom templates directory
    let templatesDirectoryLocator: TemplatesDirectoryLocating

    init(generator: Generating = Generator(),
=======
    /// Xcode Project writer
    private let writer: XcodeProjWriting

    init(generator: DescriptorGenerating = DescriptorGenerator(),
>>>>>>> 045b0b73
         projectEditorMapper: ProjectEditorMapping = ProjectEditorMapper(),
         resourceLocator: ResourceLocating = ResourceLocator(),
         manifestFilesLocator: ManifestFilesLocating = ManifestFilesLocator(),
         helpersDirectoryLocator: HelpersDirectoryLocating = HelpersDirectoryLocator(),
<<<<<<< HEAD
         templatesDirectoryLocator: TemplatesDirectoryLocating = TemplatesDirectoryLocator()) {
=======
         writer: XcodeProjWriting = XcodeProjWriter()) {
>>>>>>> 045b0b73
        self.generator = generator
        self.projectEditorMapper = projectEditorMapper
        self.resourceLocator = resourceLocator
        self.manifestFilesLocator = manifestFilesLocator
        self.helpersDirectoryLocator = helpersDirectoryLocator
<<<<<<< HEAD
        self.templatesDirectoryLocator = templatesDirectoryLocator
=======
        self.writer = writer
>>>>>>> 045b0b73
    }

    func edit(at: AbsolutePath, in dstDirectory: AbsolutePath) throws -> AbsolutePath {
        let xcodeprojPath = dstDirectory.appending(component: "Manifests.xcodeproj")

        let projectDesciptionPath = try resourceLocator.projectDescription()
        let manifests = manifestFilesLocator.locate(at: at)
        var helpers: [AbsolutePath] = []
        if let helpersDirectory = helpersDirectoryLocator.locate(at: at) {
            helpers = FileHandler.shared.glob(helpersDirectory, glob: "**/*.swift")
        }
        var templates: [AbsolutePath] = []
        if let templatesDirectory = templatesDirectoryLocator.locateCustom(at: at) {
            templates = FileHandler.shared.glob(templatesDirectory, glob: "**/*.swift")
        }

        /// We error if the user tries to edit a project in a directory where there are no editable files.
        if manifests.isEmpty, helpers.isEmpty, templates.isEmpty {
            throw ProjectEditorError.noEditableFiles(at)
        }

        // To be sure that we are using the same binary of Tuist that invoked `edit`
        let tuistPath = AbsolutePath(CommandRegistry.processArguments().first!)

        let (project, graph) = projectEditorMapper.map(tuistPath: tuistPath,
                                                       sourceRootPath: at,
                                                       manifests: manifests.map { $0.1 },
                                                       helpers: helpers,
                                                       templates: templates,
                                                       projectDescriptionPath: projectDesciptionPath)

        let config = ProjectGenerationConfig(sourceRootPath: project.path,
                                             xcodeprojPath: xcodeprojPath)
        let descriptor = try generator.generateProject(project: project,
                                                       graph: graph,
                                                       config: config)
        try writer.write(project: descriptor)
        return descriptor.xcodeprojPath
    }
}<|MERGE_RESOLUTION|>--- conflicted
+++ resolved
@@ -48,36 +48,26 @@
     /// Utility to locate the helpers directory.
     let helpersDirectoryLocator: HelpersDirectoryLocating
 
-<<<<<<< HEAD
     /// Utiltity to locate the custom templates directory
     let templatesDirectoryLocator: TemplatesDirectoryLocating
 
-    init(generator: Generating = Generator(),
-=======
     /// Xcode Project writer
     private let writer: XcodeProjWriting
 
     init(generator: DescriptorGenerating = DescriptorGenerator(),
->>>>>>> 045b0b73
          projectEditorMapper: ProjectEditorMapping = ProjectEditorMapper(),
          resourceLocator: ResourceLocating = ResourceLocator(),
          manifestFilesLocator: ManifestFilesLocating = ManifestFilesLocator(),
          helpersDirectoryLocator: HelpersDirectoryLocating = HelpersDirectoryLocator(),
-<<<<<<< HEAD
+         writer: XcodeProjWriting = XcodeProjWriter(),
          templatesDirectoryLocator: TemplatesDirectoryLocating = TemplatesDirectoryLocator()) {
-=======
-         writer: XcodeProjWriting = XcodeProjWriter()) {
->>>>>>> 045b0b73
         self.generator = generator
         self.projectEditorMapper = projectEditorMapper
         self.resourceLocator = resourceLocator
         self.manifestFilesLocator = manifestFilesLocator
         self.helpersDirectoryLocator = helpersDirectoryLocator
-<<<<<<< HEAD
+        self.writer = writer
         self.templatesDirectoryLocator = templatesDirectoryLocator
-=======
-        self.writer = writer
->>>>>>> 045b0b73
     }
 
     func edit(at: AbsolutePath, in dstDirectory: AbsolutePath) throws -> AbsolutePath {
